import React, { useState, useEffect, useRef, useCallback, useMemo } from "react";
import { useMessage } from "../context/MessageContext";
import type { Conversation, Message } from "@/types/Post";
import MessageBubble from "./MessageBubble";
import LoadingSpinner from "./LoadingSpinner";
import { useAuth } from "../context/AuthContext";
import ProfilePicture from "./ProfilePicture";
import { messageService } from "../utils/firebase";
import ClaimVerificationModal from "./ClaimVerificationModal";
import HandoverVerificationModal from "./HandoverVerificationModal";
import { cloudinaryService } from "../utils/cloudinary";
import { useNavigate } from "react-router-dom";
import NoChat from "../assets/no_chat.png";
import { InformationCircleIcon } from "@heroicons/react/24/outline";

interface ChatWindowProps {
  conversation: Conversation | null;
  onClearConversation?: () => void; // New prop to clear selected conversation
}

const ChatWindow: React.FC<ChatWindowProps> = ({
  conversation,
  onClearConversation,
}) => {
  const [messages, setMessages] = useState<Message[]>([]);
  const [newMessage, setNewMessage] = useState("");
  const [isLoading, setIsLoading] = useState(false);
  const [isSending, setIsSending] = useState(false);
  const [showScrollToBottom, setShowScrollToBottom] = useState(false);
  const [showClaimModal, setShowClaimModal] = useState(false);
  const [isClaimSubmitting, setIsClaimSubmitting] = useState(false);
  const [showHandoverModal, setShowHandoverModal] = useState(false);
  const [isHandoverSubmitting, setIsHandoverSubmitting] = useState(false);
  const [showInfoModal, setShowInfoModal] = useState(false);
  const [infoPage, setInfoPage] = useState(1);
<<<<<<< HEAD
  const [forceRerender, setForceRerender] = useState(0); // Force re-render of MessageBubble components
  
=======

>>>>>>> be453a9a
  const infoPages = [
    {
      title: "Conversation Information",
      content: (
        <div className="space-y-4">
          <div className="border border-gray-300 rounded-md p-2.5">
            <p className="text-sm font-medium text-gray-500">Post Title</p>
            <p className="text-gray-900">{conversation?.postTitle}</p>
          </div>
          <div className="border border-gray-300 rounded-md p-2.5">
            <p className="text-sm font-medium text-gray-500">Post Type</p>
            <p className="capitalize">{conversation?.postType}</p>
          </div>
          <div className="border border-gray-300 rounded-md p-2.5">
            <p className="text-sm font-medium text-gray-500">Status</p>
            <p className="capitalize">{conversation?.postStatus || "Active"}</p>
          </div>
          <div className="border border-gray-300 rounded-md p-2.5">
            <p className="text-sm font-medium text-gray-500">Created</p>
            <p>
              {conversation?.createdAt
                ? new Date(conversation.createdAt).toLocaleString()
                : "N/A"}
            </p>
          </div>
        </div>
      ),
    },
    {
      title: "Message Limit",
      content: (
        <div className="space-y-4">
          <div className="border border-gray-300 rounded-md p-3">
            <p className="text-sm text-black">
              To ensure fair usage for all users, conversations are limited to
              the 50 most recent messages. This helps us maintain system
              performance while keeping the service free for everyone.
            </p>
          </div>
          <div className="mt-4">
            <p className="bg-blue-50 text-blue-700 text-sm p-3 rounded-md">
              <span className="font-bold">Tip:</span> For important information,
              consider exchanging contact details or moving to a different
              platform once you've established contact.
            </p>
          </div>
        </div>
      ),
    },
    {
      title: "Chat Tips",
      content: (
        <div className="space-y-4">
          <div className="space-y-2 border border-gray-300 rounded-md p-3">
            <p className="font-semibold text-sm text-gray-900">
              Best Practices:
            </p>
            <ul className="list-disc pl-5 space-y-1 text-sm text-gray-700">
              <li>Be clear and specific about the item details</li>
              <li>Share only necessary personal information</li>
              <li>Arrange safe, public meetings for handovers</li>
              <li>Report any suspicious activity</li>
            </ul>
          </div>
        </div>
      ),
    },
  ];

  const handleNextPage = () => {
    if (infoPage < infoPages.length) {
      setInfoPage((prev) => prev + 1);
    } else {
      setInfoPage(1);
    }
  };

  const handlePrevPage = () => {
    if (infoPage > 1) {
      setInfoPage((prev) => prev - 1);
    } else {
      setInfoPage(infoPages.length);
    }
  };

  const resetInfoModal = () => {
    setInfoPage(1);
    setShowInfoModal(false);
  };

  // New engagement tracking state variables
  const [isUserTyping, setIsUserTyping] = useState(false);
  const [isNearBottom, setIsNearBottom] = useState(true);

  const navigate = useNavigate();

  const messagesEndRef = useRef<HTMLDivElement>(null);
  const messagesContainerRef = useRef<HTMLDivElement>(null);
  const textareaRef = useRef<HTMLTextAreaElement>(null);
  const {
    sendMessage,
    getConversationMessages,
    markConversationAsRead,
    markMessageAsRead,
    markAllUnreadMessagesAsRead, // Add the new function
    sendClaimRequest,
    conversations,
  } = useMessage();
  const { userData } = useAuth();

  // Auto-adjust textarea height based on content
  const adjustTextareaHeight = useCallback(() => {
    if (textareaRef.current) {
      // Reset height to get the correct scrollHeight
      textareaRef.current.style.height = "auto";
      // Set the height to scrollHeight, but limit to 8 rows max
      const maxHeight = 200; // ~8 lines of text (25px per line * 8)
      const newHeight = Math.min(textareaRef.current.scrollHeight, maxHeight);
      textareaRef.current.style.height = `${newHeight}px`;
    }
  }, []);

  // Auto-scroll to bottom when new messages arrive (no animation)
  const scrollToBottom = () => {
    if (messagesContainerRef.current) {
      // Direct scroll to bottom - most reliable method
      messagesContainerRef.current.scrollTop =
        messagesContainerRef.current.scrollHeight;
    } else if (messagesEndRef.current) {
      // Fallback method
      messagesEndRef.current.scrollIntoView({ behavior: "auto" });
    }
  };

  // Scroll to bottom with animation (for button click)
  const scrollToBottomWithAnimation = () => {
    if (messagesContainerRef.current) {
      // For smooth animation, we need to use scrollIntoView
      messagesContainerRef.current.scrollTo({
        top: messagesContainerRef.current.scrollHeight,
        behavior: "smooth",
      });
    } else if (messagesEndRef.current) {
      // Fallback method
      messagesEndRef.current.scrollIntoView({ behavior: "smooth" });
    }
  };

  // Handle scroll events to show/hide scroll to bottom button and track engagement
  const handleScroll = (e: React.UIEvent<HTMLDivElement>) => {
    const target = e.target as HTMLDivElement;
    const scrollTop = target.scrollTop;
    const scrollHeight = target.scrollHeight;
    const clientHeight = target.clientHeight;

    // Check if user is near bottom (within 200px)
    const isNearBottomNow = scrollTop >= scrollHeight - clientHeight - 200;
    setIsNearBottom(isNearBottomNow);

    // Show/hide scroll to bottom button
    const isScrolledUp = scrollTop < scrollHeight - clientHeight - 100;
    setShowScrollToBottom(isScrolledUp);
  };

  // Scroll to bottom when messages change (for new messages)
  useEffect(() => {
    if (messages.length > 0) {
    }
  }, [messages]);

  // Note: 2-second timer logic removed as requested

  // Adjust textarea height when newMessage changes
  useEffect(() => {
    adjustTextareaHeight();
  }, [newMessage, adjustTextareaHeight]);

  // Update messages when conversation changes
  useEffect(() => {
    if (!conversation) {
      setMessages([]);
      return;
    }

    setIsLoading(true);
    const unsubscribe = getConversationMessages(
      conversation.id,
      (loadedMessages) => {
        // Check if these are new messages (not just initial load)
        const previousMessageCount = messages.length;
        const hasNewMessages = loadedMessages.length > previousMessageCount;

        setMessages(loadedMessages);
        setIsLoading(false);

        // Mark conversation as read when messages are loaded
        if (
          userData &&
          conversation?.unreadCounts?.[userData.uid] > 0 &&
          conversation?.id
        ) {
          markConversationAsRead(conversation.id);
        }

        // Mark all unread messages as read when conversation is opened and messages are loaded
        if (
          userData &&
          conversation?.unreadCounts?.[userData.uid] > 0 &&
          conversation?.id
        ) {
          markAllUnreadMessagesAsRead(conversation.id);
        }

        // Auto-read new messages if user is engaged
        if (hasNewMessages && previousMessageCount > 0) {
          const newMessages = loadedMessages.slice(previousMessageCount);
          // Only auto-read if there are actually new messages and user is engaged
          if (newMessages.length > 0) {
            autoReadNewMessages(newMessages);
          }
        }

        // Scroll to bottom when conversation is opened and messages are loaded
        // Use requestAnimationFrame to ensure DOM is fully rendered
        requestAnimationFrame(() => {
          scrollToBottom();
        });
      }
    );

    return () => unsubscribe();
  }, [
    conversation,
    getConversationMessages,
    markConversationAsRead,
    userData,
    markAllUnreadMessagesAsRead,
  ]);

  // Function to check if new messages should be auto-read based on user engagement
  const shouldAutoReadMessage = (): boolean => {
    // Auto-read if user is typing
    if (isUserTyping) return true;

    // Auto-read if user is near bottom (within 200px)
    if (isNearBottom) return true;

    return false;
  };

  // Mark conversation as read when new messages arrive while user is viewing
  useEffect(() => {
    if (!conversation?.id || !userData?.uid || !messages.length) return;

    // Check if there are unread messages in this conversation
    if (conversation?.unreadCounts?.[userData.uid] > 0) {
      // Check if user is engaged enough to auto-read new messages
      if (shouldAutoReadMessage()) {
        // User is engaged - mark conversation as read
        markConversationAsRead(conversation.id);

        // Also mark all unread messages as read for better UX
        markAllUnreadMessagesAsRead(conversation.id);
      }
      // If user is not engaged, don't mark as read - let them do it manually
    }
  }, [
    messages,
    conversation,
    userData,
    markConversationAsRead,
    markAllUnreadMessagesAsRead,
    shouldAutoReadMessage,
  ]);

  // Check if conversation still exists (wasn't deleted)
  useEffect(() => {
    if (!conversation) return;

    // Immediate check using local conversations state
    const conversationStillExists = conversations.some(
      (conv) => conv.id === conversation.id
    );
    if (!conversationStillExists) {
      navigate("/messages"); // Redirect to messages page
      return;
    }
  }, [conversation, conversations, navigate]);

  // Function to auto-read new messages based on user engagement
  const autoReadNewMessages = async (newMessages: Message[]) => {
    if (!conversation?.id || !userData?.uid || !shouldAutoReadMessage()) {
      return; // Don't auto-read if user is not engaged
    }

    try {
      // Mark conversation as read
      await markConversationAsRead(conversation.id);

      // Mark all new messages as read
      for (const message of newMessages) {
        // Only mark messages that haven't been read by this user
        if (!message.readBy?.includes(userData.uid)) {
          await markMessageAsRead(conversation.id, message.id);
        }
      }

      console.log(
        `✅ Auto-read ${newMessages.length} new messages due to user engagement`
      );
    } catch (error) {
      console.warn("Failed to auto-read new messages:", error);
    }
  };

  // Function to mark message as read when it comes into view
  const handleMessageSeen = async (messageId: string) => {
    if (!conversation?.id || !userData?.uid) return;

    try {
      // Mark the individual message as read
      await markMessageAsRead(conversation.id, messageId);

      // Also mark the conversation as read if it has unread messages
      if (conversation?.unreadCounts?.[userData.uid] > 0) {
        await markConversationAsRead(conversation.id);
      }
    } catch (error) {
      console.warn("Failed to mark message/conversation as read:", error);
    }
  };

  // Additional check for conversation existence in database (less frequent)
  useEffect(() => {
    if (!conversation) return;

    const checkConversationExists = async () => {
      try {
        // Try to access the conversation to see if it still exists
        const { doc, getDoc } = await import("firebase/firestore");
        const { db } = await import("../utils/firebase");

        const conversationRef = doc(db, "conversations", conversation.id);
        const conversationSnap = await getDoc(conversationRef);

        // If conversation doesn't exist, it was deleted
        if (!conversationSnap.exists()) {
          navigate("/messages"); // Redirect to messages page
        }
      } catch (error: any) {
        // If we get a permission error, the conversation was likely deleted
        if (
          error.message?.includes("permission") ||
          error.message?.includes("not-found")
        ) {
          navigate("/messages"); // Redirect to messages page
        }
      }
    };

    // Check every 10 seconds if the conversation still exists (reduced frequency)
    const interval = setInterval(checkConversationExists, 10000);

    return () => clearInterval(interval);
  }, [conversation, navigate]);

  // Update existing conversations with missing post data
  useEffect(() => {
    if (!conversation || !userData) return;

    // Check if conversation has the new fields, if not, update it
    if (
      !conversation.postType ||
      !conversation.postStatus ||
      !conversation.postCreatorId
    ) {
      messageService
        .updateConversationPostData(conversation.id)
        .catch((error) => {
          console.error("Failed to update conversation post data:", error);
        });
    }
  }, [conversation, userData]);

  const handleSendMessage = async (e: React.FormEvent) => {
    // Reset textarea height when sending a message
    if (textareaRef.current) {
      textareaRef.current.style.height = "auto";
    }
    e.preventDefault();

    if (!conversation || !userData || !newMessage.trim()) return;

    setIsSending(true);
    try {
      await sendMessage(
        conversation.id,
        userData.uid,
        `${userData.firstName} ${userData.lastName}`,
        newMessage.trim(),
        userData.profilePicture || userData.profileImageUrl
      );
      setNewMessage("");
    } catch (error) {
      console.error("Failed to send message:", error);
      // You could add a toast notification here
    } finally {
      setIsSending(false);
    }
  };

  const handleHandoverResponse = (
    messageId: string,
    status: "accepted" | "rejected"
  ) => {
    console.log('🔄 ChatWindow: handleHandoverResponse called', { messageId, status });

    // Update the local messages state to reflect the new handover response
    setMessages(prevMessages =>
      prevMessages.map(msg => {
        if (msg.id === messageId && msg.handoverData) {
          console.log('📝 ChatWindow: Updating message handover data', msg.id);

          return {
            ...msg,
            handoverData: {
              ...msg.handoverData,
              status: status === 'accepted' ? 'pending_confirmation' : status,
              respondedAt: new Date(),
              respondedBy: userData?.uid || '',
            } as any // Type assertion to handle optional properties
          };
        }
        return msg;
      })
    );

    // Refresh message data from Firebase after upload to get complete updated data with ownerIdPhoto
    if (status === 'accepted') {
      setTimeout(() => {
        console.log('🔄 ChatWindow: Refreshing message data from Firebase after upload');
        if (conversation?.id) {
          getConversationMessages(conversation.id, (updatedMessages) => {
            console.log('✅ ChatWindow: Refreshed messages from Firebase', updatedMessages.length);

            // Force re-render of MessageBubble components by updating a key or state
            setMessages(updatedMessages);

            // Additional force re-render by updating a dummy state
            setForceRerender(prev => prev + 1);
          });
        }
      }, 1000); // Longer delay to allow Firebase to fully update
    }
  };

  const handleClaimResponse = (
    messageId: string,
    status: "accepted" | "rejected"
  ) => {
    console.log('🔄 ChatWindow: handleClaimResponse called', { messageId, status });

    // Update the local messages state to reflect the new claim response
    setMessages(prevMessages =>
      prevMessages.map(msg => {
        if (msg.id === messageId && msg.claimData) {
          console.log('📝 ChatWindow: Updating message claim data', msg.id);

          return {
            ...msg,
            claimData: {
              ...msg.claimData,
              status: status === 'accepted' ? 'pending_confirmation' : status,
              respondedAt: new Date(),
              respondedBy: userData?.uid || '',
            } as any // Type assertion to handle optional properties
          };
        }
        return msg;
      })
    );

    // Refresh message data from Firebase after upload to get complete updated data
    if (status === 'accepted') {
      setTimeout(() => {
        console.log('🔄 ChatWindow: Refreshing message data from Firebase after claim upload');
        if (conversation?.id) {
          getConversationMessages(conversation.id, (updatedMessages) => {
            console.log('✅ ChatWindow: Refreshed messages from Firebase', updatedMessages.length);

            // Force re-render of MessageBubble components by updating a key or state
            setMessages(updatedMessages);

            // Additional force re-render by updating a dummy state
            setForceRerender(prev => prev + 1);
          });
        }
      }, 1000); // Longer delay to allow Firebase to fully update
    }
  };

  const handleOpenHandoverModal = () => {
    setShowHandoverModal(true);
  };

  const handleCloseHandoverModal = () => {
    setShowHandoverModal(false);
  };

  const handleSubmitHandover = async (
    handoverReason: string,
    idPhotoFile: File | null,
    itemPhotoFiles: File[]
  ) => {
    if (
      !conversation ||
      !userData ||
      !idPhotoFile ||
      itemPhotoFiles.length === 0
    ) {
      return;
    }

    setIsHandoverSubmitting(true);
    try {
      // Upload ID photo to Cloudinary with validation
      console.log("📤 Uploading ID photo...");
      const idPhotoUrl = await cloudinaryService.uploadImage(
        idPhotoFile,
        "id_photos"
      );

      // Validate the uploaded ID photo URL
      if (
        !idPhotoUrl ||
        typeof idPhotoUrl !== "string" ||
        !idPhotoUrl.includes("cloudinary.com")
      ) {
        console.error("❌ Invalid ID photo URL returned:", idPhotoUrl);
        throw new Error("Invalid ID photo URL returned from upload");
      }

      console.log(
        "✅ ID photo uploaded and validated successfully:",
        idPhotoUrl.split("/").pop()
      );

      // Upload all item photos to Cloudinary with validation
      console.log(
        "📤 Starting item photo uploads...",
        itemPhotoFiles.length,
        "files"
      );

      const itemPhotoUploadPromises = itemPhotoFiles.map(
        async (photoFile, index) => {
          try {
            console.log(
              `📤 Uploading item photo ${index + 1}:`,
              photoFile.name
            );
            const photoUrl = await cloudinaryService.uploadImage(
              photoFile,
              "item_photos"
            );

            // Validate the uploaded URL
            if (
              !photoUrl ||
              typeof photoUrl !== "string" ||
              !photoUrl.includes("cloudinary.com")
            ) {
              console.error(
                `❌ Invalid photo URL returned for item photo ${index + 1}:`,
                photoUrl
              );
              throw new Error(`Invalid photo URL for item photo ${index + 1}`);
            }

            const photoObject = {
              url: photoUrl,
              uploadedAt: new Date(),
              description: "Item photo",
            };

            console.log(
              `✅ Item photo ${index + 1} uploaded successfully:`,
              photoUrl.split("/").pop()
            );
            return photoObject;
          } catch (error: any) {
            console.error(
              `❌ Failed to upload item photo ${index + 1}:`,
              error.message
            );
            throw new Error(
              `Failed to upload item photo ${index + 1}: ${error.message}`
            );
          }
        }
      );

      const uploadedItemPhotos = await Promise.all(itemPhotoUploadPromises);

      // Validate the final array
      console.log("🔍 Validating uploaded item photos array...");
      uploadedItemPhotos.forEach((photo, index) => {
        if (
          !photo?.url ||
          typeof photo.url !== "string" ||
          !photo.url.includes("cloudinary.com")
        ) {
          console.error(
            `❌ Invalid photo object in uploadedItemPhotos[${index}]:`,
            photo
          );
          throw new Error(`Invalid photo object at index ${index}`);
        }
        console.log(
          `✅ Photo ${index + 1} validation passed:`,
          photo.url.split("/").pop()
        );
      });

      console.log(
        "🎉 All item photos uploaded and validated successfully:",
        uploadedItemPhotos.length,
        "photos"
      );

      // Final validation before sending to Firestore
      console.log("🔍 Final validation before sending handover request...");
      console.log("🔍 ID photo URL:", idPhotoUrl ? "valid" : "invalid");
      console.log("🔍 Item photos array:", uploadedItemPhotos.length, "photos");

      // Validate all data before sending
      if (
        !idPhotoUrl ||
        typeof idPhotoUrl !== "string" ||
        !idPhotoUrl.includes("cloudinary.com")
      ) {
        throw new Error(
          "ID photo URL is invalid before sending handover request"
        );
      }

      if (
        !Array.isArray(uploadedItemPhotos) ||
        uploadedItemPhotos.length === 0
      ) {
        throw new Error(
          "Item photos array is invalid before sending handover request"
        );
      }

      uploadedItemPhotos.forEach((photo, index) => {
        if (
          !photo?.url ||
          typeof photo.url !== "string" ||
          !photo.url.includes("cloudinary.com")
        ) {
          throw new Error(
            `Item photo ${index + 1} is invalid before sending handover request`
          );
        }
      });

      console.log("✅ All data validated, sending handover request...");

      // Now send the handover request with verification photos
      await messageService.sendHandoverRequest(
        conversation.id,
        userData.uid,
        `${userData.firstName} ${userData.lastName}`,
        userData.profilePicture || userData.profileImageUrl || "",
        conversation.postId,
        conversation.postTitle,
        handoverReason,
        idPhotoUrl,
        uploadedItemPhotos
      );

      // Close modal and show success message
      setShowHandoverModal(false);
      alert("Handover request sent successfully!");
    } catch (error) {
      console.error("Failed to send handover request:", error);
      alert("Failed to send handover request. Please try again.");
    } finally {
      setIsHandoverSubmitting(false);
    }
  };

  const handleOpenClaimModal = () => {
    setShowClaimModal(true);
  };

  const handleCloseClaimModal = () => {
    setShowClaimModal(false);
  };

  const handleSubmitClaim = async (
    claimReason: string,
    idPhotoFile: File | null,
    evidencePhotos: File[]
  ) => {
    if (!conversation || !userData) {
      return;
    }

    // Check if the post creator is an admin by checking the post creator's ID
    const isAdminPost =
      conversation.postCreatorId === "admin" ||
      (conversation.postCreatorId?.includes("admin") ?? false) ||
      conversation.postCreatorId === "campus_security";

    // For admin posts, only require ID photo, not evidence photos
    if (isAdminPost) {
      if (!idPhotoFile) {
        alert("Please upload your ID photo");
        return;
      }
    } else {
      // For non-admin posts, require both ID photo and evidence photos
      if (!idPhotoFile || !evidencePhotos || evidencePhotos.length === 0) {
        alert("Please upload your ID photo and at least one evidence photo");
        return;
      }
    }

    setIsClaimSubmitting(true);
    try {
      // Upload ID photo to Cloudinary with validation
      console.log("📤 Uploading claim ID photo...");
      const idPhotoUrl = await cloudinaryService.uploadImage(
        idPhotoFile,
        "id_photos"
      );

      // Validate the uploaded ID photo URL
      if (
        !idPhotoUrl ||
        typeof idPhotoUrl !== "string" ||
        !idPhotoUrl.includes("cloudinary.com")
      ) {
        console.error("❌ Invalid claim ID photo URL returned:", idPhotoUrl);
        throw new Error("Invalid claim ID photo URL returned from upload");
      }

      console.log(
        "✅ Claim ID photo uploaded and validated successfully:",
        idPhotoUrl.split("/").pop()
      );

      // Upload all evidence photos to Cloudinary with validation
      console.log(
        "📤 Starting evidence photo uploads...",
        evidencePhotos.length,
        "files"
      );

      const photoUploadPromises = evidencePhotos.map(
        async (photoFile, index) => {
          try {
            console.log(
              `📤 Uploading evidence photo ${index + 1}:`,
              photoFile.name
            );
            const photoUrl = await cloudinaryService.uploadImage(
              photoFile,
              "evidence_photos"
            );

            // Validate the uploaded URL
            if (
              !photoUrl ||
              typeof photoUrl !== "string" ||
              !photoUrl.includes("cloudinary.com")
            ) {
              console.error(
                `❌ Invalid photo URL returned for evidence photo ${
                  index + 1
                }:`,
                photoUrl
              );
              throw new Error(
                `Invalid photo URL for evidence photo ${index + 1}`
              );
            }

            const photoObject = {
              url: photoUrl,
              uploadedAt: new Date(),
              description: "Evidence photo",
            };

            console.log(
              `✅ Evidence photo ${index + 1} uploaded successfully:`,
              photoUrl.split("/").pop()
            );
            return photoObject;
          } catch (error: any) {
            console.error(
              `❌ Failed to upload evidence photo ${index + 1}:`,
              error.message
            );
            throw new Error(
              `Failed to upload evidence photo ${index + 1}: ${error.message}`
            );
          }
        }
      );

      const uploadedEvidencePhotos = await Promise.all(photoUploadPromises);

      // Validate the final array
      console.log("🔍 Validating uploaded evidence photos array...");
      uploadedEvidencePhotos.forEach((photo, index) => {
        if (
          !photo?.url ||
          typeof photo.url !== "string" ||
          !photo.url.includes("cloudinary.com")
        ) {
          console.error(
            `❌ Invalid photo object in uploadedEvidencePhotos[${index}]:`,
            photo
          );
          throw new Error(`Invalid photo object at index ${index}`);
        }
        console.log(
          `✅ Evidence photo ${index + 1} validation passed:`,
          photo.url.split("/").pop()
        );
      });

      console.log(
        "🎉 All evidence photos uploaded and validated successfully:",
        uploadedEvidencePhotos.length,
        "photos"
      );
      console.log("📝 Claim reason provided:", claimReason);

      // Final validation before sending to Firestore
      console.log("🔍 Final validation before sending claim request...");
      console.log("🔍 ID photo URL:", idPhotoUrl ? "valid" : "invalid");
      console.log(
        "🔍 Evidence photos array:",
        uploadedEvidencePhotos.length,
        "photos"
      );

      // Validate all data before sending
      if (
        !idPhotoUrl ||
        typeof idPhotoUrl !== "string" ||
        !idPhotoUrl.includes("cloudinary.com")
      ) {
        throw new Error("ID photo URL is invalid before sending claim request");
      }

      if (
        !Array.isArray(uploadedEvidencePhotos) ||
        uploadedEvidencePhotos.length === 0
      ) {
        throw new Error(
          "Evidence photos array is invalid before sending claim request"
        );
      }

      uploadedEvidencePhotos.forEach((photo, index) => {
        if (
          !photo?.url ||
          typeof photo.url !== "string" ||
          !photo.url.includes("cloudinary.com")
        ) {
          throw new Error(
            `Evidence photo ${
              index + 1
            } is invalid before sending claim request`
          );
        }
      });

      console.log("✅ All claim data validated, sending claim request...");

      // For admin posts, only require ID photo, not evidence photos
      const evidenceToSend = isAdminPost ? [] : uploadedEvidencePhotos;

      // Now send the claim request with the appropriate data
      await sendClaimRequest(
        conversation.id,
        userData.uid,
        `${userData.firstName} ${userData.lastName}`,
        userData.profilePicture || userData.profileImageUrl || "",
        conversation.postId,
        conversation.postTitle,
        conversation.postType || "lost", // Add postType with a fallback
        claimReason,
        idPhotoUrl,
        evidenceToSend
      );

      // For admin posts, show a success message with next steps
      if (isAdminPost) {
        alert(
          "Your claim has been submitted. Please wait for the admin to verify your ID and confirm the handover."
        );
      }

      // Close modal and show success message
      setShowClaimModal(false);
      alert("Claim request sent successfully!");
    } catch (error) {
      console.error("Failed to send claim request:", error);
      alert("Failed to send claim request. Please try again.");
    } finally {
      setIsClaimSubmitting(false);
    }
  };

  const getOtherParticipantName = (conversation: Conversation) => {
    if (!userData) return "Unknown User";

    const otherParticipants = Object.entries(conversation.participants)
      .filter(([uid]) => uid !== userData.uid) // Exclude current user
      .map(([, participant]) =>
        `${participant.firstName} ${participant.lastName}`.trim()
      )
      .filter((name) => name.length > 0);

    return otherParticipants.length > 0
      ? otherParticipants.join(", ")
      : "Unknown User";
  };

  const getOtherParticipantProfilePicture = (conversation: Conversation) => {
    if (!userData) return null;

    const otherParticipant = Object.entries(conversation.participants).find(
      ([uid]) => uid !== userData.uid
    );

    return otherParticipant
      ? otherParticipant[1].profilePicture ||
          otherParticipant[1].profileImageUrl
      : null;
  };

  // Check if handover button should be shown (memoized)
  const shouldShowHandoverButton = useMemo(() => {
    if (!conversation || !userData) return false;

    // Only show for lost items
    if (conversation.postType !== "lost") return false;

    // Only show if post is still pending
    if (conversation.postStatus !== "pending") return false;

    // Don't show if current user is the post creator
    if (conversation.postCreatorId === userData.uid) return false;

    return true;
  }, [conversation, userData]);

<<<<<<< HEAD
  // Check if claim item button should be shown (memoized to prevent excessive logging)
  const shouldShowClaimItemButton = useMemo(() => {
    if (!conversation || !userData) {
=======
  // Check if claim item button should be shown
  const shouldShowClaimItemButton = () => {
    console.log("=== shouldShowClaimItemButton called ===");
    console.log("conversation:", conversation);
    console.log("userData:", userData);

    if (!conversation || !userData) {
      console.log("Missing conversation or userData");
>>>>>>> be453a9a
      return false;
    }

    // Only show for found items
<<<<<<< HEAD
    if (conversation.postType !== "found") {
=======
    console.log("postType:", conversation.postType);
    if (conversation.postType !== "found") {
      console.log("Not a found item");
>>>>>>> be453a9a
      return false;
    }

    // Only show if post is still pending
<<<<<<< HEAD
    if (conversation.postStatus !== "pending") {
=======
    console.log("postStatus:", conversation.postStatus);
    if (conversation.postStatus !== "pending") {
      console.log("Post is not pending");
>>>>>>> be453a9a
      return false;
    }

    // Check if the post is from an admin (using isAdminPost flag or checking creator's role)
    const creatorData = conversation.participants[conversation.postCreatorId];
<<<<<<< HEAD
    const isAdminPost = conversation.isAdminPost === true || 
                       creatorData?.role === 'admin' || 
                       creatorData?.role === 'campus_security' ||
                       // Check if creator is admin/campus security by name (fallback)
                       (creatorData?.firstName === 'System' && creatorData?.lastName === 'Administrator') ||
                       (creatorData?.firstName === 'Campus' && creatorData?.lastName === 'Security');
    
    // For admin posts, ignore foundAction
    if (isAdminPost) {
      const isCurrentUserPostCreator = conversation.postCreatorId === userData.uid;
      
      // Don't show claim button for the admin who created the post
      if (isCurrentUserPostCreator) {
        return false;
      }
      
=======
    const isAdminPost =
      conversation.isAdminPost === true ||
      creatorData?.role === "admin" ||
      creatorData?.role === "campus_security" ||
      // Check if creator is admin/campus security by name (fallback)
      (creatorData?.firstName === "System" &&
        creatorData?.lastName === "Administrator") ||
      (creatorData?.firstName === "Campus" &&
        creatorData?.lastName === "Security");

    console.log("=== Admin Post Detection ===");
    console.log("isAdminPost flag:", conversation.isAdminPost);
    console.log("creatorData:", creatorData);
    console.log("creator role:", creatorData?.role);
    console.log("isAdminPost result:", isAdminPost);
    console.log("postCreatorId:", conversation.postCreatorId);
    console.log("current user id:", userData.uid);
    console.log("participants:", conversation.participants);

    // For admin posts, ignore foundAction
    if (isAdminPost) {
      console.log("Admin post detected, ignoring foundAction");
      const isCurrentUserPostCreator =
        conversation.postCreatorId === userData.uid;

      // Don't show claim button for the admin who created the post
      if (isCurrentUserPostCreator) {
        console.log("Current user is the post creator, hiding claim button");
        return false;
      }

      console.log("Showing claim button for admin post");
>>>>>>> be453a9a
      return true;
    }

    // For non-admin posts, check if the item is turned over
<<<<<<< HEAD
    if (conversation.foundAction && conversation.foundAction !== 'keep') {
=======
    if (conversation.foundAction && conversation.foundAction !== "keep") {
      console.log("Item has been turned over, hiding claim button");
>>>>>>> be453a9a
      return false;
    }

    // Don't show if current user is the post creator
    if (conversation.postCreatorId === userData.uid) {
<<<<<<< HEAD
      return false;
    }
=======
      console.log("Current user is the post creator, hiding claim button");
      return false;
    }

    console.log("All conditions met, showing claim button");
>>>>>>> be453a9a

    return true;
  }, [conversation, userData]);

  if (!conversation) {
    return (
      <div className="flex-1 flex items-center justify-center">
        <div className="flex flex-col items-center text-center text-gray-500">
          <img src={NoChat} alt="no_message" className="size-60" />
          <p className="text-lg font-medium mb-3">Select a conversation</p>
          <p className="text-sm">
            Choose a conversation from the list to start chatting
          </p>
        </div>
      </div>
    );
  }

  const handleConfirmIdPhotoSuccess = (messageId: string): void => {
    // The onClearConversation is already being called in MessageBubble
    // This function is just for any additional cleanup if needed
    console.log(`ID photo confirmed for message: ${messageId}`);
    // You can add any additional logic here if needed
  };

  return (
    <div className="flex-1 flex flex-col bg-white h-full">
      {/* Chat Header */}
      <div className="p-4 border-b border-gray-200 bg-gray-50 flex-shrink-0">
        <div className="flex items-center justify-between">
          <div>
            <div className="flex items-center gap-2">
              <h3 className="font-semibold text-gray-900">
                {conversation.postTitle}
              </h3>
              {/* Post Type Badge */}
              <span
                className={`px-2.5 py-0.5 rounded-full text-[10px] font-medium flex-shrink-0 ${
                  conversation.postType === "found"
                    ? "bg-green-300 text-green-800"
                    : "bg-orange-300 text-orange-800"
                }`}
              >
                {conversation.postType === "found" ? "FOUND" : "LOST"}
              </span>
            </div>
            <div className="flex items-center gap-3 mt-1">
              <ProfilePicture
                src={getOtherParticipantProfilePicture(conversation)}
                alt="participant profile"
                size="sm"
              />
              <p className="text-sm text-gray-500">
                {getOtherParticipantName(conversation)}
              </p>
            </div>
          </div>

          <div className="flex items-center gap-3">
            {/* Info Button */}
            <button
              onClick={(e) => {
                e.stopPropagation();
                setShowInfoModal(true);
              }}
              className="text-blue-400 hover:text-blue-800 focus:outline-none p-1"
              aria-label="Show conversation information"
            >
              <InformationCircleIcon className="size-6" />
            </button>

            {/* Handover Item Button */}
            {shouldShowHandoverButton && (
              <button
                onClick={handleOpenHandoverModal}
                className="px-4 py-2 bg-green-500 text-white rounded-lg hover:bg-green-600 focus:outline-none focus:ring-2 focus:ring-green-500 focus:ring-offset-2"
              >
                Handover Item
              </button>
            )}

            {/* Claim Item Button */}
            {shouldShowClaimItemButton && (
              <button
                onClick={handleOpenClaimModal}
                className="px-4 py-2 bg-blue-500 text-white rounded-lg hover:bg-blue-600 focus:outline-none focus:ring-2 focus:ring-blue-500 focus:ring-offset-2"
              >
                Claim Item
              </button>
            )}
          </div>
        </div>
      </div>

      {/* Messages Area */}
      <div
        ref={messagesContainerRef}
        className="overflow-y-auto p-4 bg-white hover:scrollbar-thin hover:scrollbar-thumb-gray-300 hover:scrollbar-track-gray-100 relative"
        style={{
          scrollBehavior: "auto",
        }}
        onScroll={handleScroll}
        onClick={() => {
          // User clicked in chat area - this indicates engagement
          // No timer needed - just track the interaction
        }}
      >
        {isLoading ? (
          <div className="flex items-center justify-center h-32">
            <LoadingSpinner />
          </div>
        ) : messages.length === 0 ? (
          <div className="text-center text-gray-500 mt-8">
            <p>No messages yet</p>
            <p className="text-sm">Start the conversation!</p>
          </div>
        ) : (
          <div className="space-y-3">
            {messages.map((message) => (
              <MessageBubble
                key={`${message.id}-${forceRerender}`}
                message={message}
                isOwnMessage={message.senderId === userData?.uid}
                showSenderName={
                  Object.keys(conversation.participants).length > 2
                }
                conversationId={conversation.id}
                currentUserId={userData?.uid || ""}
                postOwnerId={conversation.postCreatorId}
                onHandoverResponse={handleHandoverResponse}
                onClaimResponse={handleClaimResponse}
                onConfirmIdPhotoSuccess={handleConfirmIdPhotoSuccess}
                onClearConversation={onClearConversation}
                onMessageSeen={() => handleMessageSeen(message.id)}
              />
            ))}
            <div ref={messagesEndRef} />
          </div>
        )}
      </div>

      {/* Message Input - Sticky at bottom */}
      <div className="border-t border-gray-200 bg-white mt-auto relative">
        {/* Message Counter - Sticky above input */}
        <div className="px-4 py-3 bg-gray-50 border-b border-gray-200">
          <div className="flex items-center justify-between mb-2">
            <span className="text-sm text-gray-600 font-medium">
              Messages in conversation
            </span>
            <div className="flex items-center gap-2">
              <div className="flex items-center gap-1">
                <div
                  className={`w-3 h-3 rounded-full ${
                    messages.length >= 45
                      ? "bg-red-400"
                      : messages.length >= 40
                      ? "bg-yellow-400"
                      : "bg-green-400"
                  }`}
                />
                <span
                  className={`text-sm font-semibold ${
                    messages.length >= 45
                      ? "text-red-600"
                      : messages.length >= 40
                      ? "text-yellow-600"
                      : "text-green-600"
                  }`}
                >
                  {messages.length}/50
                </span>
              </div>
              {messages.length >= 45 && (
                <span className="text-xs text-red-500 font-medium">
                  {50 - messages.length} left
                </span>
              )}
            </div>
          </div>

          {/* Progress Bar */}
          <div className="w-full bg-gray-200 rounded-full h-2 mb-2">
            <div
              className={`h-2 rounded-full transition-all duration-300 ${
                messages.length >= 45
                  ? "bg-red-400"
                  : messages.length >= 40
                  ? "bg-yellow-400"
                  : "bg-green-400"
              }`}
              style={{ width: `${(messages.length / 50) * 100}%` }}
            />
          </div>

          {/* Status Message */}
          {messages.length >= 45 && (
            <div className="text-xs text-red-500 text-center">
              ⚠️ Oldest messages will be automatically removed when limit is
              reached
            </div>
          )}
        </div>

        {/* Input Form */}
        <div className="p-4 relative">
          {/* Scroll to Bottom Button - Above Input */}
          <button
            onClick={scrollToBottomWithAnimation}
            className={`absolute -top-15 left-1/2 transform -translate-x-1/2 p-2 border border-gray-300 rounded-full shadow-sm hover:bg-gray-50 transition-all duration-300 bg-white z-10 ${
              showScrollToBottom
                ? "animate-slide-up opacity-100"
                : "animate-slide-down opacity-0"
            }`}
            title="Scroll to bottom"
            style={{
              visibility: showScrollToBottom ? "visible" : "hidden",
              pointerEvents: showScrollToBottom ? "auto" : "none",
            }}
          >
            <svg
              className="w-4 h-4 text-gray-600"
              fill="none"
              stroke="currentColor"
              viewBox="0 0 24 24"
            >
              <path
                strokeLinecap="round"
                strokeLinejoin="round"
                strokeWidth={2}
                d="M19 14l-7 7m0 0l-7-7m7 7V3"
              />
            </svg>
          </button>

          <form onSubmit={handleSendMessage} className="flex gap-2">
            <div className="flex-1 relative">
              <textarea
                ref={textareaRef}
                value={newMessage}
                onChange={(e) => {
                  setNewMessage(e.target.value);
                }}
                onFocus={() => setIsUserTyping(true)}
                onBlur={() => setIsUserTyping(false)}
                onKeyDown={(e) => {
                  if (e.key === "Enter" && !e.shiftKey) {
                    e.preventDefault();
                    if (
                      newMessage.trim() &&
                      !isSending &&
                      newMessage.length <= 200
                    ) {
                      handleSendMessage(e as any);
                    }
                  }
                }}
                placeholder="Type your message..."
                maxLength={200}
                rows={1}
                style={{
                  minHeight: "40px",
                  maxHeight: "200px",
                  overflowY: "auto",
                  scrollbarWidth: "none" /* Firefox */,
                  msOverflowStyle: "none" /* IE and Edge */,
                }}
                className={`w-full px-3 py-2 border rounded-lg focus:outline-none focus:ring-1 focus:ring-navyblue focus:border-transparent resize-none transition-all duration-200 [&::-webkit-scrollbar]:hidden ${
                  newMessage.length > 180
                    ? newMessage.length >= 200
                      ? "border-red-300 focus:ring-red-500"
                      : "border-yellow-300 focus:ring-yellow-500"
                    : "border-gray-300"
                }`}
                disabled={isSending}
              />
              <div className="absolute bottom-1 right-2 text-xs text-gray-400">
                {newMessage.length}/200
              </div>
            </div>
            <button
              type="submit"
              disabled={
                !newMessage.trim() || isSending || newMessage.length > 200
              }
              className="px-4 py-2 bg-navyblue text-white rounded-lg hover:bg-teal-600 focus:outline-none focus:ring-2 focus:ring-blue-500 focus:ring-offset-2 disabled:opacity-50 disabled:cursor-not-allowed"
            >
              {isSending ? (
                <div className="w-4 h-4 border-2 border-white border-t-transparent rounded-full animate-spin" />
              ) : (
                "Send"
              )}
            </button>
          </form>
        </div>
      </div>

      {/* Claim Verification Modal */}
      <ClaimVerificationModal
        isOpen={showClaimModal}
        onClose={handleCloseClaimModal}
        onSubmit={handleSubmitClaim}
        itemTitle={conversation?.postTitle || ""}
        isLoading={isClaimSubmitting}
        onSuccess={() => {
          // This will be called after successful form submission
          // The form is already cleared by the modal component
          console.log("Claim form submitted and cleared successfully");
        }}
      />

      {/* Handover Verification Modal */}
      <HandoverVerificationModal
        isOpen={showHandoverModal}
        onClose={handleCloseHandoverModal}
        onSubmit={handleSubmitHandover}
        itemTitle={conversation?.postTitle || ""}
        isLoading={isHandoverSubmitting}
      />

      {/* Info Modal */}
      {showInfoModal && conversation && (
        <div className="fixed inset-0 bg-black/50  flex items-center justify-center z-50 p-4">
          <div className="bg-white rounded-md max-w-md w-full p-6 relative">
            <div className="flex items-center justify-between mb-4">
              <button
                onClick={handlePrevPage}
                className="p-1 text-gray-500 hover:text-gray-700"
                aria-label="Previous page"
              >
                <svg
                  xmlns="http://www.w3.org/2000/svg"
                  className="h-5 w-5"
                  viewBox="0 0 20 20"
                  fill="currentColor"
                >
                  <path
                    fillRule="evenodd"
                    d="M12.707 5.293a1 1 0 010 1.414L9.414 10l3.293 3.293a1 1 0 01-1.414 1.414l-4-4a1 1 0 010-1.414l4-4a1 1 0 011.414 0z"
                    clipRule="evenodd"
                  />
                </svg>
              </button>

              <h3 className="text-lg font-semibold">
                {infoPages[infoPage - 1].title}
              </h3>

              <button
                onClick={handleNextPage}
                className="p-1 text-gray-500 hover:text-gray-700"
                aria-label="Next page"
              >
                <svg
                  xmlns="http://www.w3.org/2000/svg"
                  className="h-5 w-5"
                  viewBox="0 0 20 20"
                  fill="currentColor"
                >
                  <path
                    fillRule="evenodd"
                    d="M7.293 14.707a1 1 0 010-1.414L10.586 10 7.293 6.707a1 1 0 011.414-1.414l4 4a1 1 0 010 1.414l-4 4a1 1 0 01-1.414 0z"
                    clipRule="evenodd"
                  />
                </svg>
              </button>
            </div>

            <div className="space-y-4">
              {infoPages[infoPage - 1].content}

              {infoPage === 1 && (
                <div>
                  <p className="text-sm text-gray-500">Participants</p>
                  <div className="mt-3 space-y-1">
                    {Object.entries(conversation?.participants || {}).map(
                      ([uid, user]) => (
                        <div key={uid} className="flex items-center gap-3">
                          <ProfilePicture
                            src={user.profilePicture || user.profileImageUrl}
                            alt={`${user.firstName} ${user.lastName}`}
                            size="xs"
                          />
                          <span className="text-sm font-inter font-regular">
                            {`${user.firstName} ${user.lastName}`}
                            {conversation?.postCreatorId === uid &&
                              " (Post Creator)"}
                          </span>
                        </div>
                      )
                    )}
                  </div>
                </div>
              )}

              <div className="flex justify-center gap-2 mt-4">
                {infoPages.map((_, index) => (
                  <button
                    key={index}
                    onClick={() => setInfoPage(index + 1)}
                    className={`h-2 w-2 rounded-full ${
                      infoPage === index + 1 ? "bg-yellow-500" : "bg-gray-300"
                    }`}
                    aria-label={`Go to page ${index + 1}`}
                  />
                ))}
              </div>
            </div>
            <div className="mt-6 flex justify-end">
              <button
                onClick={resetInfoModal}
                className="px-4 py-2 bg-navyblue w-full text-white rounded-md hover:bg-blue-900 focus:outline-none focus:ring-2 focus:ring-blue-500 focus:ring-offset-2"
              >
                Close
              </button>
            </div>
          </div>
        </div>
      )}
    </div>
  );
};

export default ChatWindow;<|MERGE_RESOLUTION|>--- conflicted
+++ resolved
@@ -33,12 +33,8 @@
   const [isHandoverSubmitting, setIsHandoverSubmitting] = useState(false);
   const [showInfoModal, setShowInfoModal] = useState(false);
   const [infoPage, setInfoPage] = useState(1);
-<<<<<<< HEAD
   const [forceRerender, setForceRerender] = useState(0); // Force re-render of MessageBubble components
-  
-=======
-
->>>>>>> be453a9a
+
   const infoPages = [
     {
       title: "Conversation Information",
@@ -1003,48 +999,54 @@
     return true;
   }, [conversation, userData]);
 
-<<<<<<< HEAD
-  // Check if claim item button should be shown (memoized to prevent excessive logging)
-  const shouldShowClaimItemButton = useMemo(() => {
-    if (!conversation || !userData) {
-=======
   // Check if claim item button should be shown
   const shouldShowClaimItemButton = () => {
     console.log("=== shouldShowClaimItemButton called ===");
     console.log("conversation:", conversation);
     console.log("userData:", userData);
 
+  // Check if claim item button should be shown (memoized to prevent excessive logging)
+  const shouldShowClaimItemButton = useMemo(() => {
     if (!conversation || !userData) {
       console.log("Missing conversation or userData");
->>>>>>> be453a9a
       return false;
     }
 
     // Only show for found items
-<<<<<<< HEAD
-    if (conversation.postType !== "found") {
-=======
     console.log("postType:", conversation.postType);
     if (conversation.postType !== "found") {
       console.log("Not a found item");
->>>>>>> be453a9a
       return false;
     }
 
     // Only show if post is still pending
-<<<<<<< HEAD
-    if (conversation.postStatus !== "pending") {
-=======
     console.log("postStatus:", conversation.postStatus);
     if (conversation.postStatus !== "pending") {
       console.log("Post is not pending");
->>>>>>> be453a9a
       return false;
     }
 
     // Check if the post is from an admin (using isAdminPost flag or checking creator's role)
     const creatorData = conversation.participants[conversation.postCreatorId];
-<<<<<<< HEAD
+    const isAdminPost =
+      conversation.isAdminPost === true ||
+      creatorData?.role === "admin" ||
+      creatorData?.role === "campus_security" ||
+      // Check if creator is admin/campus security by name (fallback)
+      (creatorData?.firstName === "System" &&
+        creatorData?.lastName === "Administrator") ||
+      (creatorData?.firstName === "Campus" &&
+        creatorData?.lastName === "Security");
+
+    console.log("=== Admin Post Detection ===");
+    console.log("isAdminPost flag:", conversation.isAdminPost);
+    console.log("creatorData:", creatorData);
+    console.log("creator role:", creatorData?.role);
+    console.log("isAdminPost result:", isAdminPost);
+    console.log("postCreatorId:", conversation.postCreatorId);
+    console.log("current user id:", userData.uid);
+    console.log("participants:", conversation.participants);
+
     const isAdminPost = conversation.isAdminPost === true || 
                        creatorData?.role === 'admin' || 
                        creatorData?.role === 'campus_security' ||
@@ -1054,39 +1056,12 @@
     
     // For admin posts, ignore foundAction
     if (isAdminPost) {
-      const isCurrentUserPostCreator = conversation.postCreatorId === userData.uid;
-      
-      // Don't show claim button for the admin who created the post
-      if (isCurrentUserPostCreator) {
-        return false;
-      }
-      
-=======
-    const isAdminPost =
-      conversation.isAdminPost === true ||
-      creatorData?.role === "admin" ||
-      creatorData?.role === "campus_security" ||
-      // Check if creator is admin/campus security by name (fallback)
-      (creatorData?.firstName === "System" &&
-        creatorData?.lastName === "Administrator") ||
-      (creatorData?.firstName === "Campus" &&
-        creatorData?.lastName === "Security");
-
-    console.log("=== Admin Post Detection ===");
-    console.log("isAdminPost flag:", conversation.isAdminPost);
-    console.log("creatorData:", creatorData);
-    console.log("creator role:", creatorData?.role);
-    console.log("isAdminPost result:", isAdminPost);
-    console.log("postCreatorId:", conversation.postCreatorId);
-    console.log("current user id:", userData.uid);
-    console.log("participants:", conversation.participants);
-
-    // For admin posts, ignore foundAction
-    if (isAdminPost) {
       console.log("Admin post detected, ignoring foundAction");
       const isCurrentUserPostCreator =
         conversation.postCreatorId === userData.uid;
 
+      const isCurrentUserPostCreator = conversation.postCreatorId === userData.uid;
+      
       // Don't show claim button for the admin who created the post
       if (isCurrentUserPostCreator) {
         console.log("Current user is the post creator, hiding claim button");
@@ -1094,32 +1069,24 @@
       }
 
       console.log("Showing claim button for admin post");
->>>>>>> be453a9a
+      
       return true;
     }
 
     // For non-admin posts, check if the item is turned over
-<<<<<<< HEAD
-    if (conversation.foundAction && conversation.foundAction !== 'keep') {
-=======
     if (conversation.foundAction && conversation.foundAction !== "keep") {
       console.log("Item has been turned over, hiding claim button");
->>>>>>> be453a9a
+    if (conversation.foundAction && conversation.foundAction !== 'keep') {
       return false;
     }
 
     // Don't show if current user is the post creator
     if (conversation.postCreatorId === userData.uid) {
-<<<<<<< HEAD
-      return false;
-    }
-=======
       console.log("Current user is the post creator, hiding claim button");
       return false;
     }
 
     console.log("All conditions met, showing claim button");
->>>>>>> be453a9a
 
     return true;
   }, [conversation, userData]);
