--- conflicted
+++ resolved
@@ -1,6 +1,6 @@
 import React, { useState, useEffect, useRef, useLayoutEffect } from "react";
 import { useMessage } from "../context/MessageContext";
-import type { Conversation, Message } from "@/types/Post";
+import type { Conversation, Message } from "../types/Post";
 import MessageBubble from "./MessageBubble";
 import { useAuth } from "../context/AuthContext";
 import ProfilePicture from "./ProfilePicture";
@@ -16,9 +16,7 @@
   conversation: Conversation | null;
 }
 
-const AdminChatWindow: React.FC<AdminChatWindowProps> = ({
-  conversation,
-}) => {
+const AdminChatWindow: React.FC<AdminChatWindowProps> = ({ conversation }) => {
   const [messages, setMessages] = useState<Message[]>([]);
   const messagesEndRef = useRef<HTMLDivElement>(null);
   const messagesContainerRef = useRef<HTMLDivElement>(null);
@@ -179,30 +177,6 @@
     }
   };
 
-<<<<<<< HEAD
-  const handleDeleteMessage = async (messageId: string) => {
-    if (!conversation || !userData) return;
-
-    setDeletingMessageId(messageId);
-    try {
-      await messageService.deleteMessage(
-        conversation.id,
-        messageId,
-        userData.uid
-      );
-      showToast("Message deleted successfully", "success");
-
-      setMessages((prev) => prev.filter((msg) => msg.id !== messageId));
-    } catch (error) {
-      console.error("Error deleting message:", error);
-      showToast("Failed to delete message", "error");
-    } finally {
-      setDeletingMessageId(null);
-    }
-  };
-
-=======
->>>>>>> 89c08500
   // Handle claim response
   const handleClaimResponse = async (
     messageId: string,
