import React, { useState } from "react";
import { FiCheck, FiXCircle } from "react-icons/fi";
import type { Post } from "@/types/Post";

interface TurnoverConfirmationModalProps {
  isOpen: boolean;
  onClose: () => void;
  onConfirm: (status: "confirmed" | "not_received", notes?: string) => void;
  post: Post | null;
  confirmationType: "confirmed" | "not_received" | null;
}

export default function TurnoverConfirmationModal({
  isOpen,
  onClose,
  onConfirm,
  post,
  confirmationType,
}: TurnoverConfirmationModalProps) {
  const [notes, setNotes] = useState("");

  if (!isOpen || !post || !confirmationType) return null;

  const handleSubmit = (e: React.FormEvent) => {
    e.preventDefault();
    onConfirm(confirmationType, notes.trim() || undefined);
    setNotes("");
    onClose();
  };

  const handleCancel = () => {
    setNotes("");
    onClose();
  };

  const isConfirming = confirmationType === "confirmed";
  const title = isConfirming
    ? "Confirm Item Receipt"
    : "Mark Item as Not Received";
  const description = isConfirming
    ? "Please confirm that you have received this item from the finder. You can add notes about the item condition below."
    : "Please confirm that you have not received this item from the finder. You can add notes explaining why below.";

  return (
    <div className="fixed inset-0 z-[300] flex items-center justify-center bg-black/50 p-4">
      <div className="bg-white w-full max-w-md rounded-lg p-6 shadow-lg">
        {/* Header */}
        <div className="flex items-center justify-center mb-6">
          <div className="flex items-center gap-3">
            {isConfirming ? (
              <FiCheck className="text-xl text-green-600" />
            ) : (
              <FiXCircle className="text-xl text-red-600" />
            )}
            <h2 className="text-lg font-semibold text-gray-800">{title}</h2>
          </div>
          <button
            onClick={handleCancel}
            className="text-gray-400 hover:text-gray-600 transition-colors"
          ></button>
        </div>

        {/* Post Information */}
        <div className="mb-6 p-4 bg-gray-50 rounded-md border border-gray-300">
          <h3 className="font-medium text-gray-800 mb-2">{post.title}</h3>
          <p className="text-sm text-gray-600 mb-2">{post.description}</p>
          <div className="text-sm text-gray-500">
            <p>
              <span className="font-medium">Finder:</span>{" "}
              {post.turnoverDetails?.originalFinder.firstName}{" "}
              {post.turnoverDetails?.originalFinder.lastName}
            </p>
            <p>
              <span className="font-medium">Student ID:</span>{" "}
              {post.turnoverDetails?.originalFinder.studentId}
            </p>
            <p>
              <span className="font-medium">Turnover to:</span>{" "}
              {post.turnoverDetails?.turnoverAction === "turnover to OSA"
                ? "OSA"
                : "Campus Security"}
            </p>
          </div>
        </div>

        {/* Description */}
        <div className="bg-blue-50 p-3 rounded-md mb-5 border-blue-300 border">
          <p className="text-blue-800 text-center text-sm leading-relaxed">
            {description}
          </p>
        </div>

        {/* Notes Input */}
        <form onSubmit={handleSubmit} className="space-y-4">
          <div>
            <label
              htmlFor="notes"
              className="block text-sm font-medium text-gray-700 mb-2"
            >
              {isConfirming
                ? "Item Condition Notes (Optional)"
                : "Reason Notes (Optional)"}
            </label>
            <div className="mb-2 p-2 bg-amber-50 border border-amber-200 rounded-lg">
              <div className="flex items-start gap-2">
                <span className="text-amber-600 text-sm mt-0.5">⚠️</span>
                <p className="text-xs text-amber-800">
                  <strong>Important:</strong> Do not include specific details about item contents, personal information, or sensitive data in these notes as they may be visible to users.
                </p>
              </div>
            </div>
            <textarea
              id="notes"
              value={notes}
              onChange={(e) => setNotes(e.target.value)}
<<<<<<< HEAD
              placeholder={
                isConfirming
                  ? "e.g., Item is in good condition, minor scratches on case..."
                  : "e.g., Finder did not show up, item was damaged..."
              }
              className="w-full p-3 border border-gray-300 rounded-md focus:ring-2 focus:ring-blue-500 focus:border-transparent resize-none"
=======
              placeholder={isConfirming 
                ? "e.g., Good condition, wallet contents intact, purse functional, bag undamaged..."
                : "e.g., Finder did not show up, item was damaged..."}
              className="w-full p-3 border border-gray-300 rounded-lg focus:ring-2 focus:ring-blue-500 focus:border-transparent resize-none"
>>>>>>> d76a64ae
              rows={3}
            />
          </div>

          {/* Action Buttons */}
          <div className="flex gap-3">
            <button
              type="button"
              onClick={handleCancel}
              className="flex-1 px-4 py-2 text-gray-700 bg-gray-100 rounded-md hover:bg-gray-200 transition-colors"
            >
              Cancel
            </button>
            <button
              type="submit"
              className={`flex-1 px-4 py-2 text-white rounded-md transition-colors ${
                isConfirming
                  ? "bg-green-600 hover:bg-green-700"
                  : "bg-red-600 hover:bg-red-700"
              }`}
            >
              {isConfirming ? "Confirm Receipt" : "Mark Not Received"}
            </button>
          </div>
        </form>
      </div>
    </div>
  );
}<|MERGE_RESOLUTION|>--- conflicted
+++ resolved
@@ -105,7 +105,9 @@
               <div className="flex items-start gap-2">
                 <span className="text-amber-600 text-sm mt-0.5">⚠️</span>
                 <p className="text-xs text-amber-800">
-                  <strong>Important:</strong> Do not include specific details about item contents, personal information, or sensitive data in these notes as they may be visible to users.
+                  <strong>Important:</strong> Do not include specific details
+                  about item contents, personal information, or sensitive data
+                  in these notes as they may be visible to users.
                 </p>
               </div>
             </div>
@@ -113,19 +115,12 @@
               id="notes"
               value={notes}
               onChange={(e) => setNotes(e.target.value)}
-<<<<<<< HEAD
               placeholder={
                 isConfirming
-                  ? "e.g., Item is in good condition, minor scratches on case..."
+                  ? "e.g., Good condition, wallet contents intact, purse functional, bag undamaged..."
                   : "e.g., Finder did not show up, item was damaged..."
               }
-              className="w-full p-3 border border-gray-300 rounded-md focus:ring-2 focus:ring-blue-500 focus:border-transparent resize-none"
-=======
-              placeholder={isConfirming 
-                ? "e.g., Good condition, wallet contents intact, purse functional, bag undamaged..."
-                : "e.g., Finder did not show up, item was damaged..."}
               className="w-full p-3 border border-gray-300 rounded-lg focus:ring-2 focus:ring-blue-500 focus:border-transparent resize-none"
->>>>>>> d76a64ae
               rows={3}
             />
           </div>
