import { useState, useMemo } from "react";
import { useAdminPosts } from "../../hooks/usePosts";
import { useToast } from "../../context/ToastContext";
import { postService } from "../../services/firebase/posts";
import type { Post } from "../../types/Post";
import PageWrapper from "../../components/PageWrapper";
import NavHeader from "../../components/NavHeadComp";
import AdminPostCard from "../../components/AdminPostCard";
import AdminPostCardList from "../../components/AdminPostCardList"; // Added import
import AdminPostModal from "../../components/AdminPostModal";
import SearchBar from "../../components/SearchBar";
import MultiControlPanel from "../../components/MultiControlPanel"; // Added import

export default function FlaggedPostsPage() {
  const { posts = [] } = useAdminPosts();
  const { showToast } = useToast();

  // Confirmation modal states
  const [showConfirmModal, setShowConfirmModal] = useState(false);
  const [confirmAction, setConfirmAction] = useState<{
    type: "approve" | "hide" | "unhide" | "delete";
    post: Post | null;
  } | null>(null);

  // Bulk actions state
  const [selectedPosts, setSelectedPosts] = useState<Set<string>>(new Set());
  const [showBulkConfirmModal, setShowBulkConfirmModal] = useState(false);
  const [bulkAction, setBulkAction] = useState<{
    type: "approve" | "hide" | "unhide" | "delete";
    count: number;
  } | null>(null);

  // Post modal state
  const [selectedPost, setSelectedPost] = useState<Post | null>(null);
  const [showPostModal, setShowPostModal] = useState(false);

  // State for loading actions
  const [actionLoading, setActionLoading] = useState<string | null>(null);

  // State for view type filtering (similar to AdminHomePage)
  const [viewType, setViewType] = useState<"all" | "lost" | "found">("all");

  // State for view mode (card/list view)
  const [viewMode, setViewMode] = useState<"card" | "list">("card");

  // State for search functionality
  const [query, setQuery] = useState("");
  const [selectedCategoryFilter, setSelectedCategoryFilter] = useState("All");
  const [description, setDescription] = useState("");
  const [location, setLocation] = useState("");

  // Filter posts to show only flagged ones
  const flaggedPosts = useMemo(() => {
    return posts.filter((post: Post) => post.isFlagged === true);
  }, [posts]);

  // Filtered flagged posts based on search criteria and viewType
  const filteredFlaggedPosts = useMemo(() => {
    return flaggedPosts.filter((post) => {
      // Apply viewType filtering first
      let shouldShow = false;

      if (viewType === "all") {
        shouldShow = true; // Show all flagged posts
      } else {
        shouldShow = post.type.toLowerCase() === viewType;
      }

      if (!shouldShow) return false;

      // Then apply search criteria
      const matchesQuery =
        query.trim() === "" ||
        post.title.toLowerCase().includes(query.toLowerCase()) ||
        post.description.toLowerCase().includes(query.toLowerCase());

      const matchesCategory =
        selectedCategoryFilter === "All" ||
        post.category === selectedCategoryFilter;

      const matchesDescription =
        description.trim() === "" ||
        post.description.toLowerCase().includes(description.toLowerCase());

      const matchesLocation =
        location.trim() === "" ||
        post.location?.toLowerCase().includes(location.toLowerCase());

      return (
        matchesQuery && matchesCategory && matchesDescription && matchesLocation
      );
    });
  }, [
    flaggedPosts,
    query,
    selectedCategoryFilter,
    description,
    location,
    viewType,
  ]);

  // Handle search functionality
  const handleSearch = (searchQuery: string, filters: any) => {
    setQuery(searchQuery);
    setSelectedCategoryFilter(filters.selectedCategory || "All");
    setDescription(filters.description || "");
    setLocation(filters.location || "");
  };

  // Handle clear search
  const handleClear = () => {
    setQuery("");
    setSelectedCategoryFilter("All");
    setDescription("");
    setLocation("");
  };

  const handleActionClick = (
    action: "approve" | "hide" | "unhide" | "delete",
    post: Post
  ) => {
    setConfirmAction({ type: action, post });
    setShowConfirmModal(true);
  };

  const handleConfirmAction = async () => {
    if (!confirmAction || !confirmAction.post) return;

    const { type, post } = confirmAction;
    const postId = post.id;

    try {
      switch (type) {
        case "approve":
          await postService.unflagPost(postId);
          showToast(
            "success",
            "Success",
            "Post approved and unflagged successfully"
          );
          break;
        case "hide":
          await postService.hidePost(postId);
          showToast(
            "success",
            "Success",
            "Post hidden from public view successfully"
          );
          break;
        case "unhide":
          await postService.unhidePost(postId);
          showToast(
            "success",
            "Success",
            "Post unhidden and visible to public successfully"
          );
          break;
        case "delete":
          await postService.deletePost(postId, true); // Hard delete instead of soft delete
          showToast(
            "success",
            "Success",
            "Post permanently deleted successfully"
          );
          break;
      }
    } catch (err: any) {
      const actionText =
        type === "approve"
          ? "approve"
          : type === "hide"
          ? "hide"
          : type === "unhide"
          ? "unhide"
          : "delete";
      showToast(
        "error",
        "Error",
        err.message || `Failed to ${actionText} post`
      );
    } finally {
      setActionLoading(null);
      setShowConfirmModal(false);
      setConfirmAction(null);
    }
  };

  const handleCancelAction = () => {
    setShowConfirmModal(false);
    setConfirmAction(null);
  };

  const handleClearSelection = () => {
    setSelectedPosts(new Set());
  };

  const handleSelectAll = () => {
    if (selectedPosts.size === filteredFlaggedPosts.length) {
      setSelectedPosts(new Set());
    } else {
      setSelectedPosts(new Set(filteredFlaggedPosts.map((post) => post.id)));
    }
  };
  const handleBulkActionClick = (
    action: "approve" | "hide" | "unhide" | "delete"
  ) => {
    if (selectedPosts.size === 0) {
      showToast("error", "Error", "Please select posts to perform bulk action");
      return;
    }
    setBulkAction({ type: action, count: selectedPosts.size });
    setShowBulkConfirmModal(true);
  };

  const handleBulkConfirmAction = async () => {
    if (!bulkAction || selectedPosts.size === 0) return;

    const { type } = bulkAction;
    const selectedPostIds = Array.from(selectedPosts);
    let successCount = 0;
    let errorCount = 0;

    try {
      setActionLoading("bulk");

      for (const postId of selectedPostIds) {
        try {
          switch (type) {
            case "approve":
              await postService.unflagPost(postId);
              break;
            case "hide":
              await postService.hidePost(postId);
              break;
            case "unhide":
              await postService.unhidePost(postId);
              break;
            case "delete":
              await postService.deletePost(postId, true); // Hard delete instead of soft delete
              break;
          }
          successCount++;
        } catch (err) {
          console.error(`Failed to ${type} post ${postId}:`, err);
          errorCount++;
        }
      }

      if (errorCount === 0) {
        showToast(
          "success",
          "Success",
          `Successfully processed ${successCount} posts`
        );
      } else {
        showToast(
          "warning",
          "Warning",
          `Processed ${successCount} posts successfully, ${errorCount} failed`
        );
      }
    } catch (err: any) {
      showToast("error", "Error", "Failed to process bulk action");
    } finally {
      setActionLoading(null);
      setShowBulkConfirmModal(false);
      setBulkAction(null);
    }
  };

  const handleCancelBulkAction = () => {
    setShowBulkConfirmModal(false);
    setBulkAction(null);
  };

  const handleBulkDelete = () => {
    if (selectedPosts.size === 0) {
      showToast("error", "Error", "Please select posts to delete");
      return;
    }
    setBulkAction({ type: "delete", count: selectedPosts.size });
    setShowBulkConfirmModal(true);
  };

  return (
    <PageWrapper title="Flagged Posts">
      <div className="w-full mx-auto mb-13">
        {/* Page Header */}
        <div className="hidden px-4 py-3 sm:px-6 lg:px-8 lg:flex items-center justify-between bg-gray-50 border-b border-zinc-200">
          <div className="">
            <h1 className="text-base font-medium text-gray-900">
              Flagged Posts Management
            </h1>
            <p className="text-sm text-gray-500 mt-1">
              Review and manage posts that have been flagged by users
            </p>
          </div>
          <div className="flex items-center gap-2">
            <div className="bg-red-100 text-red-800 text-xs px-2 py-1 rounded-full">
              {flaggedPosts.length} Flagged
            </div>
          </div>
        </div>

        {/* Mobile nav */}
        <NavHeader
          title="Flagged Posts Management"
          description="Review and manage posts that have been flagged by users"
        />

        {/* Search Bar */}
        <div className="px-4 mt-4 sm:px-6 lg:px-8">
          <SearchBar
            onSearch={handleSearch}
            onClear={handleClear}
            query={query}
            setQuery={setQuery}
            selectedCategoryFilter={selectedCategoryFilter}
            setSelectedCategoryFilter={setSelectedCategoryFilter}
          />
        </div>

        {/* Filter Buttons */}
        <div className="flex mt-5 flex-wrap sm:justify-center items-center gap-3 w-full px-4 sm:px-6 lg:px-8 lg:justify-start lg:gap-3">
          <button
            className={`px-4 py-2 cursor-pointer lg:px-8 rounded text-[14px] lg:text-base font-medium transition-colors duration-300 ${
              viewType === "all"
                ? "bg-navyblue text-white"
                : "bg-gray-200 text-gray-700 hover:bg-blue-200 border-gray-300"
            }`}
            onClick={() => {
              setViewType("all");
            }}
          >
            All Item Reports
          </button>

          <button
            className={`px-4 py-2 cursor-pointer lg:px-8 rounded text-[14px] lg:text-base font-medium transition-colors duration-300 ${
              viewType === "lost"
                ? "bg-navyblue text-white"
                : "bg-gray-200 text-gray-700 hover:bg-blue-200 border-gray-300"
            }`}
            onClick={() => {
              setViewType("lost");
            }}
          >
            Lost Item Reports
          </button>

          <button
            className={`px-4 py-2 cursor-pointer lg:px-8 rounded text-[14px] lg:text-base font-medium transition-colors duration-300 ${
              viewType === "found"
                ? "bg-navyblue text-white"
                : "bg-gray-200 text-gray-700 hover:bg-blue-200 border-gray-300"
            }`}
            onClick={() => {
              setViewType("found");
            }}
          >
            Found Item Reports
          </button>
        </div>

        {/* Content */}
        <div className="px-4 sm:px-6 lg:px-8">
          {/* MultiControl Panel */}
          {filteredFlaggedPosts.length > 0 && (
<<<<<<< HEAD
            <div className="flex justify-end mb-6 mt-5">
              <MultiControlPanel
                viewMode={viewMode}
                onViewModeChange={setViewMode}
                selectedCount={selectedPosts.size}
                totalCount={filteredFlaggedPosts.length}
                onSelectAll={handleSelectAll}
                onClearSelection={handleClearSelection}
                onBulkDelete={handleBulkDelete}
                customActions={
                  selectedPosts.size > 0 && (
                    <div className="flex flex-wrap gap-2">
                      <button
                        onClick={() => handleBulkActionClick("approve")}
                        disabled={actionLoading === "bulk"}
                        className="p-1.5 bg-green-600 text-white rounded hover:bg-green-700 disabled:opacity-50 disabled:cursor-not-allowed transition-colors shadow-sm"
                        title={`Approve (${selectedPosts.size})`}
                      >
                        <svg className="w-4 h-4" fill="none" stroke="currentColor" viewBox="0 0 24 24">
                          <path strokeLinecap="round" strokeLinejoin="round" strokeWidth={2} d="M9 12l2 2 4-4m6 2a9 9 0 11-18 0 9 9 0 0118 0z" />
                        </svg>
                      </button>

                      <button
                        onClick={() => handleBulkActionClick("hide")}
                        disabled={actionLoading === "bulk"}
                        className="p-1.5 bg-orange-600 text-white rounded hover:bg-orange-700 disabled:opacity-50 disabled:cursor-not-allowed transition-colors shadow-sm"
                        title={`Hide (${selectedPosts.size})`}
                      >
                        <svg className="w-4 h-4" fill="none" stroke="currentColor" viewBox="0 0 24 24">
                          <path strokeLinecap="round" strokeLinejoin="round" strokeWidth={2} d="M13.875 18.825A10.05 10.05 0 0112 19c-4.478 0-8.268-2.943-9.543-7a9.97 9.97 0 011.563-3.029m5.858.908a3 3 0 114.243 4.243M9.878 9.878l4.242 4.242M9.878 9.878L3 3m6.878 6.878L21 21" />
                        </svg>
                      </button>
=======
            <div className="bg-white border border-gray-200 rounded-lg p-4 mb-6 mt-5">
              <div className="flex flex-col sm:flex-row sm:items-center sm:justify-between gap-4">
                <div className="flex items-center gap-4">
                  <label className="flex items-center gap-3 cursor-pointer">
                    <input
                      type="checkbox"
                      checked={
                        selectedPosts.size === filteredFlaggedPosts.length &&
                        filteredFlaggedPosts.length > 0
                      }
                      onChange={handleSelectAll}
                      className="w-5 h-5 text-brand border-gray-300 rounded focus:ring-brand"
                    />
                    <div className="flex items-center gap-3">
                      <span className="text-sm font-semibold text-gray-900">
                        Select All ({selectedPosts.size}/
                        {filteredFlaggedPosts.length})
                      </span>
                      {selectedPosts.size > 0 && (
                        <p className="text-xs text-gray-500 mt-1">
                          {selectedPosts.size} post
                          {selectedPosts.size !== 1 ? "s" : ""} selected
                        </p>
                      )}
>>>>>>> e65dfc34
                    </div>
                  )
                }
              />
            </div>
          )}

          {filteredFlaggedPosts.length === 0 ? (
            <div className="text-center py-16">
              <div className="bg-gray-100 rounded-full w-24 h-24 flex items-center justify-center mx-auto mb-6">
                <span className="text-4xl">🚩</span>
              </div>
              <h3 className="text-xl font-semibold text-gray-900 mb-3">
                No Flagged Posts
              </h3>
              <p className="text-gray-500 max-w-md mx-auto">
                {viewType === "all"
                  ? "No flagged posts found."
                  : viewType === "lost"
                  ? "No flagged lost item reports found."
                  : "No flagged found item reports found."}
              </p>
            </div>
          ) : (
            <>
              {viewMode === "list" ? (
                <div className="space-y-4">
                  {filteredFlaggedPosts.map((post) => (
                    <AdminPostCardList
                      key={post.id}
                      post={post}
                      onClick={() => {
                        setSelectedPost(post);
                        setShowPostModal(true);
                      }}
                      highlightText=""
                      onDelete={() => handleActionClick("delete", post)}
                      onHidePost={() => handleActionClick("hide", post)}
                      onUnhidePost={() => handleActionClick("unhide", post)}
                      onApprove={() => handleActionClick("approve", post)}
                      isSelected={selectedPosts.has(post.id)}
                      onSelectionChange={(post, selected) => {
                        const newSet = new Set(selectedPosts);
                        if (selected) {
                          newSet.add(post.id);
                        } else {
                          newSet.delete(post.id);
                        }
                        setSelectedPosts(newSet);
                      }}
                    />
                  ))}
                </div>
              ) : (
                <div className="grid grid-cols-1 md:grid-cols-2 lg:grid-cols-3 xl:grid-cols-4 gap-4">
                  {filteredFlaggedPosts.map((post) => (
                    <AdminPostCard
                      key={post.id}
                      post={post}
                      onClick={() => {
                        setSelectedPost(post);
                        setShowPostModal(true);
                      }}
                      highlightText=""
                      onDelete={() => handleActionClick("delete", post)}
                      onHidePost={() => handleActionClick("hide", post)}
                      onUnhidePost={() => handleActionClick("unhide", post)}
                      onApprove={() => handleActionClick("approve", post)}
                      isSelected={selectedPosts.has(post.id)}
                      onSelectionChange={(post, selected) => {
                        const newSet = new Set(selectedPosts);
                        if (selected) {
                          newSet.add(post.id);
                        } else {
                          newSet.delete(post.id);
                        }
                        setSelectedPosts(newSet);
                      }}
                    />
                  ))}
                </div>
              )}
            </>
          )}
        </div>
      </div>

      {/* Confirmation Modal */}
      {showConfirmModal && confirmAction && (
        <div className="fixed inset-0 bg-black/50 overflow-y-auto h-full w-full z-[60]">
          <div className="relative top-8 mx-auto p-3 w-11/12 md:w-3/4 lg:w-1/2 rounded-md bg-white">
            <div className="py-2 px-3">
              {/* Modal Header */}
              <div className="flex items-center justify-between mb-6">
                <h3 className="text-xl font-semibold text-gray-900">
                  {confirmAction.type === "approve" && "Approve Post"}
                  {confirmAction.type === "hide" && "Hide Post"}
                  {confirmAction.type === "unhide" && "Unhide Post"}
                  {confirmAction.type === "delete" && "Delete Post"}
                </h3>
                <button
                  onClick={handleCancelAction}
                  className="text-gray-400 hover:text-gray-600 text-2xl font-bold"
                >
                  ×
                </button>
              </div>

              {/* Modal Content */}
              <div className="space-y-4">
                <div className="bg-gray-50 p-4 rounded-lg">
                  <h4 className="font-medium text-gray-900 mb-2">
                    Post Details:
                  </h4>
                  <p className="text-sm text-gray-700 mb-1">
                    <strong>Title:</strong> {confirmAction.post?.title || "N/A"}
                  </p>
                  <p className="text-sm text-gray-700 mb-1">
                    <strong>Type:</strong>{" "}
                    {confirmAction.post?.type
                      ? confirmAction.post.type === "lost"
                        ? "Lost Item"
                        : "Found Item"
                      : "N/A"}
                  </p>
                  <p className="text-sm text-gray-700">
                    <strong>Category:</strong>{" "}
                    {confirmAction.post?.category || "N/A"}
                  </p>
                </div>

                <div className="bg-red-50 p-4 rounded-lg">
                  <h4 className="font-medium text-red-900 mb-2">
                    Flag Information:
                  </h4>
                  <p className="text-sm text-red-700 mb-1">
                    <strong>Reason:</strong>{" "}
                    {confirmAction.post?.flagReason || "N/A"}
                  </p>
                  <p className="text-sm text-red-700">
                    <strong>Flagged by:</strong>{" "}
                    {confirmAction.post?.user
                      ? `${confirmAction.post.user.firstName || ""} ${
                          confirmAction.post.user.lastName || ""
                        }`.trim() || "Unknown"
                      : "Unknown"}
                  </p>
                </div>

                <div className="bg-yellow-50 p-4 rounded-lg">
                  <p className="text-sm text-yellow-800">
                    {confirmAction.type === "approve" &&
                      "This will remove the flag and make the post visible to all users again."}
                    {confirmAction.type === "hide" &&
                      "This will hide the post from public view but keep it in the system. It can be unhidden later."}
                    {confirmAction.type === "unhide" &&
                      "This will make the post visible to all users again. The post will remain flagged until approved."}
                    {confirmAction.type === "delete" &&
                      "This will permanently delete the post and all associated data. This action cannot be undone."}
                  </p>
                </div>
              </div>

              {/* Action Buttons */}
              <div className="flex justify-end space-x-3 pt-6 border-t">
                <button
                  onClick={handleCancelAction}
                  className="px-4 py-2 text-gray-700 bg-gray-200 rounded-md hover:bg-gray-300 transition-colors"
                >
                  Cancel
                </button>
                <button
                  onClick={handleConfirmAction}
                  disabled={
                    !confirmAction.post ||
                    actionLoading === confirmAction.post.id
                  }
                  className={`px-4 py-2 text-white rounded-md transition-colors disabled:opacity-50 disabled:cursor-not-allowed ${
                    confirmAction.type === "approve"
                      ? "bg-green-600 hover:bg-green-700"
                      : confirmAction.type === "hide"
                      ? "bg-yellow-600 hover:bg-yellow-700"
                      : confirmAction.type === "unhide"
                      ? "bg-green-600 hover:bg-green-700"
                      : "bg-red-600 hover:bg-red-700"
                  }`}
                >
                  {confirmAction.post && actionLoading === confirmAction.post.id
                    ? "Processing..."
                    : confirmAction.type === "approve"
                    ? "Approve Post"
                    : confirmAction.type === "hide"
                    ? "Hide Post"
                    : confirmAction.type === "unhide"
                    ? "Unhide Post"
                    : "Delete Post"}
                </button>
              </div>
            </div>
          </div>
        </div>
      )}

      {/* Bulk Confirmation Modal */}
      {showBulkConfirmModal && bulkAction && (
        <div className="fixed inset-0 bg-black/50 overflow-y-auto h-full w-full z-[60]">
          <div className="relative top-8 mx-auto p-3 w-11/12 md:w-3/4 lg:w-1/2 rounded-md bg-white">
            <div className="py-2 px-3">
              {/* Modal Header */}
              <div className="flex items-center justify-between mb-6">
                <h3 className="text-xl font-semibold text-gray-900">
                  {bulkAction.type === "approve" && "Approve Multiple Posts"}
                  {bulkAction.type === "hide" && "Hide Multiple Posts"}
                  {bulkAction.type === "unhide" && "Unhide Multiple Posts"}
                  {bulkAction.type === "delete" && "Delete Multiple Posts"}
                </h3>
                <button
                  onClick={handleCancelBulkAction}
                  className="text-gray-400 hover:text-gray-600 text-2xl font-bold"
                >
                  ×
                </button>
              </div>

              {/* Modal Content */}
              <div className="space-y-4">
                <div className="bg-gray-50 p-4 rounded-lg">
                  <h4 className="font-medium text-gray-900 mb-2">
                    Bulk Action Details:
                  </h4>
                  <p className="text-sm text-gray-700">
                    You are about to <strong>{bulkAction.type}</strong>{" "}
                    <strong>{bulkAction.count}</strong> post
                    {bulkAction.count !== 1 ? "s" : ""}.
                  </p>
                </div>

                <div className="bg-yellow-50 p-4 rounded-lg">
                  <p className="text-sm text-yellow-800">
                    {bulkAction.type === "approve" &&
                      "This will remove flags from all selected posts and make them visible to all users again."}
                    {bulkAction.type === "hide" &&
                      "This will hide all selected posts from public view but keep them in the system. They can be unhidden later."}
                    {bulkAction.type === "unhide" &&
                      "This will make all selected posts visible to all users again. The posts will remain flagged until approved."}
                    {bulkAction.type === "delete" &&
                      "This will permanently delete all selected posts and all associated data. This action cannot be undone."}
                  </p>
                </div>

                <div className="bg-red-50 p-4 rounded-lg">
                  <p className="text-sm text-red-800 font-medium">
                    ⚠️ This action will affect {bulkAction.count} post
                    {bulkAction.count !== 1 ? "s" : ""} and cannot be undone.
                  </p>
                </div>
              </div>

              {/* Action Buttons */}
              <div className="flex justify-end space-x-3 pt-6 border-t">
                <button
                  onClick={handleCancelBulkAction}
                  className="px-4 py-2 text-gray-700 bg-gray-200 rounded-md hover:bg-gray-300 transition-colors"
                >
                  Cancel
                </button>
                <button
                  onClick={handleBulkConfirmAction}
                  disabled={actionLoading === "bulk"}
                  className={`px-4 py-2 text-white rounded-md transition-colors disabled:opacity-50 disabled:cursor-not-allowed ${
                    bulkAction.type === "approve"
                      ? "bg-green-600 hover:bg-green-700"
                      : bulkAction.type === "hide"
                      ? "bg-yellow-600 hover:bg-yellow-700"
                      : bulkAction.type === "unhide"
                      ? "bg-green-600 hover:bg-green-700"
                      : "bg-red-600 hover:bg-red-700"
                  }`}
                >
                  {actionLoading === "bulk"
                    ? "Processing..."
                    : bulkAction.type === "approve"
                    ? `Approve ${bulkAction.count} Posts`
                    : bulkAction.type === "hide"
                    ? `Hide ${bulkAction.count} Posts`
                    : bulkAction.type === "unhide"
                    ? `Unhide ${bulkAction.count} Posts`
                    : `Delete ${bulkAction.count} Posts`}
                </button>
              </div>
            </div>
          </div>
        </div>
      )}

      {/* Admin Post Modal */}
      {showPostModal && selectedPost && (
        <AdminPostModal
          post={selectedPost}
          onClose={() => {
            setShowPostModal(false);
            setSelectedPost(null);
          }}
          onPostUpdate={(_updatedPost) => {
            // No need to manually update flaggedPosts since it's computed from posts
            // The useAdminPosts hook will handle updates automatically
          }}
          onConfirmTurnover={(_post, status) => {
            showToast(
              "success",
              "Turnover Confirmed",
              `Post turnover has been ${
                status === "confirmed" ? "confirmed" : "marked as not received"
              }`
            );
          }}
          onConfirmCampusSecurityCollection={(_post, status) => {
            showToast(
              "success",
              "Collection Confirmed",
              `Item has been ${
                status === "collected" ? "collected" : "marked as not available"
              }`
            );
          }}
          onApprove={() => handleActionClick("approve", selectedPost)}
          onHide={() => handleActionClick("hide", selectedPost)}
          onUnhide={() => handleActionClick("unhide", selectedPost)}
          onDelete={() => handleActionClick("delete", selectedPost)}
          showDeleteButton={true}
          showFlaggedPostActions={true}
        />
      )}
    </PageWrapper>
  );
}<|MERGE_RESOLUTION|>--- conflicted
+++ resolved
@@ -366,41 +366,6 @@
         <div className="px-4 sm:px-6 lg:px-8">
           {/* MultiControl Panel */}
           {filteredFlaggedPosts.length > 0 && (
-<<<<<<< HEAD
-            <div className="flex justify-end mb-6 mt-5">
-              <MultiControlPanel
-                viewMode={viewMode}
-                onViewModeChange={setViewMode}
-                selectedCount={selectedPosts.size}
-                totalCount={filteredFlaggedPosts.length}
-                onSelectAll={handleSelectAll}
-                onClearSelection={handleClearSelection}
-                onBulkDelete={handleBulkDelete}
-                customActions={
-                  selectedPosts.size > 0 && (
-                    <div className="flex flex-wrap gap-2">
-                      <button
-                        onClick={() => handleBulkActionClick("approve")}
-                        disabled={actionLoading === "bulk"}
-                        className="p-1.5 bg-green-600 text-white rounded hover:bg-green-700 disabled:opacity-50 disabled:cursor-not-allowed transition-colors shadow-sm"
-                        title={`Approve (${selectedPosts.size})`}
-                      >
-                        <svg className="w-4 h-4" fill="none" stroke="currentColor" viewBox="0 0 24 24">
-                          <path strokeLinecap="round" strokeLinejoin="round" strokeWidth={2} d="M9 12l2 2 4-4m6 2a9 9 0 11-18 0 9 9 0 0118 0z" />
-                        </svg>
-                      </button>
-
-                      <button
-                        onClick={() => handleBulkActionClick("hide")}
-                        disabled={actionLoading === "bulk"}
-                        className="p-1.5 bg-orange-600 text-white rounded hover:bg-orange-700 disabled:opacity-50 disabled:cursor-not-allowed transition-colors shadow-sm"
-                        title={`Hide (${selectedPosts.size})`}
-                      >
-                        <svg className="w-4 h-4" fill="none" stroke="currentColor" viewBox="0 0 24 24">
-                          <path strokeLinecap="round" strokeLinejoin="round" strokeWidth={2} d="M13.875 18.825A10.05 10.05 0 0112 19c-4.478 0-8.268-2.943-9.543-7a9.97 9.97 0 011.563-3.029m5.858.908a3 3 0 114.243 4.243M9.878 9.878l4.242 4.242M9.878 9.878L3 3m6.878 6.878L21 21" />
-                        </svg>
-                      </button>
-=======
             <div className="bg-white border border-gray-200 rounded-lg p-4 mb-6 mt-5">
               <div className="flex flex-col sm:flex-row sm:items-center sm:justify-between gap-4">
                 <div className="flex items-center gap-4">
@@ -425,11 +390,10 @@
                           {selectedPosts.size !== 1 ? "s" : ""} selected
                         </p>
                       )}
->>>>>>> e65dfc34
                     </div>
-                  )
-                }
-              />
+                  </label>
+                </div>
+              </div>
             </div>
           )}
 
