--- conflicted
+++ resolved
@@ -123,7 +123,6 @@
         showToastMessage("Login successful! Welcome back!", "success");
       }
     } catch (error: any) {
-<<<<<<< HEAD
       // Handle email verification required case
       if (error.message === 'EMAIL_VERIFICATION_REQUIRED') {
         // Navigate to email verification screen
@@ -149,36 +148,6 @@
         toastType = "warning";
       } else if (errorMessage.toLowerCase().includes('too many') || errorMessage.toLowerCase().includes('rate limit')) {
         toastType = "warning";
-=======
-      if (error.message === "EMAIL_VERIFICATION_REQUIRED") {
-        // User needs email verification - show friendly message
-        setGeneralError("");
-        showToastMessage(
-          "Please verify your email address before logging in. Check your email for the verification link.",
-          "info"
-        );
-
-        // Don't navigate automatically - let them use the verification message above
-      } else {
-        const errorMessage = getFirebaseErrorMessage(error);
-        setGeneralError(errorMessage);
-
-        // Determine toast type based on error type
-        let toastType: "error" | "warning" | "info" = "error";
-        if (
-          errorMessage.toLowerCase().includes("network") ||
-          errorMessage.toLowerCase().includes("connection")
-        ) {
-          toastType = "warning";
-        } else if (
-          errorMessage.toLowerCase().includes("too many") ||
-          errorMessage.toLowerCase().includes("rate limit")
-        ) {
-          toastType = "warning";
-        }
-
-        showToastMessage(errorMessage, toastType);
->>>>>>> a1de5685
       }
       
       showToastMessage(errorMessage, toastType);
